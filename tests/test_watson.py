--- conflicted
+++ resolved
@@ -127,8 +127,7 @@
 
 # frames
 
-<<<<<<< HEAD
-def test_frames(watson):
+def test_frames(mock, watson):
     content = json.dumps([['abcdefg', 'foo', 0, 10, ['A', 'B', 'C']]])
 
     with mock.patch('%s.open' % builtins, mock.mock_open(read_data=content)):
@@ -139,6 +138,12 @@
         assert frame.start == arrow.get(0)
         assert frame.stop == arrow.get(10)
         assert frame.tags == ['A', 'B', 'C']
+    mock.patch('%s.open' % builtins, mock.mock_open(read_data=content))
+    assert len(watson.frames) == 1
+    assert watson.frames[0].project == 'foo'
+    assert watson.frames[0].start == arrow.get(0)
+    assert watson.frames[0].stop == arrow.get(10)
+    assert watson.frames[0].tags == ['A', 'B', 'C']
 
 
 def test_frames_from_sequence_of_tuples(watson):
@@ -317,6 +322,7 @@
 
 
 def test_frames_without_tags(watson):
+def test_frames_without_tags(mock, watson):
     content = json.dumps([['abcdefg', 'foo', 0, 10]])
 
     with mock.patch('%s.open' % builtins, mock.mock_open(read_data=content)):
@@ -327,6 +333,12 @@
         assert frame.start == arrow.get(0)
         assert frame.stop == arrow.get(10)
         assert frame.tags == []
+    mock.patch('%s.open' % builtins, mock.mock_open(read_data=content))
+    assert len(watson.frames) == 1
+    assert watson.frames[0].project == 'foo'
+    assert watson.frames[0].start == arrow.get(0)
+    assert watson.frames[0].stop == arrow.get(10)
+    assert watson.frames[0].tags == []
 
 
 def test_frames_with_message(watson):
@@ -373,30 +385,12 @@
         assert frame.tags == ['A', 'B', 'C']
         assert frame.updated_at == arrow.get(30)
         assert frame.message is None
-=======
-def test_frames(mock, watson):
-    content = json.dumps([[0, 10, 'foo', None, ['A', 'B', 'C']]])
-
-    mock.patch('%s.open' % builtins, mock.mock_open(read_data=content))
-    assert len(watson.frames) == 1
-    assert watson.frames[0].project == 'foo'
-    assert watson.frames[0].start == arrow.get(0)
-    assert watson.frames[0].stop == arrow.get(10)
-    assert watson.frames[0].tags == ['A', 'B', 'C']
-
-
-def test_frames_without_tags(mock, watson):
-    content = json.dumps([[0, 10, 'foo', None]])
-
-    mock.patch('%s.open' % builtins, mock.mock_open(read_data=content))
-    assert len(watson.frames) == 1
-    assert watson.frames[0].project == 'foo'
-    assert watson.frames[0].start == arrow.get(0)
-    assert watson.frames[0].stop == arrow.get(10)
-    assert watson.frames[0].tags == []
->>>>>>> 13b782b3
-
-
+
+
+def test_frames_with_empty_file(watson):
+    with mock.patch('%s.open' % builtins, mock.mock_open(read_data="")):
+        with mock.patch('os.path.getsize', return_value=0):
+            assert len(watson.frames) == 0
 def test_frames_with_empty_file(mock, watson):
     mock.patch('%s.open' % builtins, mock.mock_open(read_data=""))
     mock.patch('os.path.getsize', return_value=0)
@@ -417,8 +411,7 @@
         watson.frames
 
 
-<<<<<<< HEAD
-def test_given_frames(config_dir):
+def test_given_frames(config_dir, mock):
     content = json.dumps([['abcdefg', 'foo', 0, 10, ['A']]])
     watson = Watson(frames=[['abcdefg', 'bar', 0, 10, ['A', 'B']]],
                     config_dir=config_dir)
@@ -428,16 +421,6 @@
         frame = watson.frames['abcdefg']
         assert frame.project == 'bar'
         assert frame.tags == ['A', 'B']
-
-
-def test_frames_with_empty_given_state(config_dir):
-    content = json.dumps([['abcdefg', 'foo', 0, 10, ['A']]])
-=======
-def test_given_frames(config_dir, mock):
-    content = json.dumps([[0, 10, 'foo', None, ['A']]])
-    watson = Watson(frames=[[0, 10, 'bar', None, ['A', 'B']]],
-                    config_dir=config_dir)
-
     mock.patch('%s.open' % builtins, mock.mock_open(read_data=content))
     assert len(watson.frames) == 1
     assert watson.frames[0].project == 'bar'
@@ -445,8 +428,7 @@
 
 
 def test_frames_with_empty_given_state(config_dir, mock):
-    content = json.dumps([[0, 10, 'foo', None, ['A']]])
->>>>>>> 13b782b3
+    content = json.dumps([['abcdefg', 'foo', 0, 10, ['A']]])
     watson = Watson(frames=[], config_dir=config_dir)
 
     mock.patch('%s.open' % builtins, mock.mock_open(read_data=content))
@@ -659,13 +641,8 @@
     assert result == {}
 
 
-<<<<<<< HEAD
-def test_save_frames_no_change(config_dir):
+def test_save_frames_no_change(config_dir, mock):
     watson = Watson(frames=[['abcdefg', 'foo', 0, 10]],
-=======
-def test_save_frames_no_change(config_dir, mock):
-    watson = Watson(frames=[[0, 10, 'foo', None]],
->>>>>>> 13b782b3
                     config_dir=config_dir)
 
     mock.patch('%s.open' % builtins, mock.mock_open())
@@ -675,21 +652,14 @@
     assert not json_mock.called
 
 
-<<<<<<< HEAD
-def test_save_added_frame(config_dir):
+def test_save_added_frame(config_dir, mock):
     watson = Watson(frames=[['abcdefg', 'foo', 0, 10]], config_dir=config_dir)
     watson.frames.add('bar', 10, 20, tags=['A'])
-=======
-def test_save_added_frame(config_dir, mock):
-    watson = Watson(frames=[[0, 10, 'foo', None]], config_dir=config_dir)
-    watson.frames.add('bar', 10, 20, ['A'])
->>>>>>> 13b782b3
 
     mock.patch('%s.open' % builtins, mock.mock_open())
     json_mock = mock.patch('json.dump')
     watson.save()
 
-<<<<<<< HEAD
             assert json_mock.call_count == 1
             result = json_mock.call_args[0][0]
             assert len(result) == 2
@@ -702,11 +672,6 @@
             assert result[1][2] == 10
             assert result[1][3] == 20
             assert result[1][4] == ['A']
-
-
-def test_save_changed_frame(config_dir):
-    watson = Watson(frames=[['abcdefg', 'foo', 0, 10, ['A']]],
-=======
     assert json_mock.call_count == 1
     result = json_mock.call_args[0][0]
     assert len(result) == 2
@@ -717,8 +682,7 @@
 
 
 def test_save_changed_frame(config_dir, mock):
-    watson = Watson(frames=[[0, 10, 'foo', None, ['A']]],
->>>>>>> 13b782b3
+    watson = Watson(frames=[['abcdefg', 'foo', 0, 10, ['A']]],
                     config_dir=config_dir)
     watson.frames['abcdefg'] = ('bar', 0, 10, ['A', 'B'])
 
@@ -726,7 +690,6 @@
     json_mock = mock.patch('json.dump')
     watson.save()
 
-<<<<<<< HEAD
             assert json_mock.call_count == 1
             result = json_mock.call_args[0][0]
             assert len(result) == 1
@@ -735,13 +698,11 @@
             assert result[0][2] == 0
             assert result[0][3] == 10
             assert result[0][4] == ['A', 'B']
-=======
     assert json_mock.call_count == 1
     result = json_mock.call_args[0][0]
     assert len(result) == 1
     assert result[0][2] == 'bar'
     assert result[0][4] == ['A', 'B']
->>>>>>> 13b782b3
 
     dump_args = json_mock.call_args[1]
     assert dump_args['ensure_ascii'] is False
@@ -970,21 +931,12 @@
 
     assert len(watson.frames) == 2
 
-<<<<<<< HEAD
     frame = watson.frames.get_by_index(0)
     assert frame.id == '1'
     assert frame.project == 'foo'
     assert frame.start.timestamp == 3
     assert frame.stop.timestamp == 4
     assert frame.tags == ['A']
-
-    frame = watson.frames.get_by_index(1)
-    assert frame.id == '2'
-    assert frame.project == 'bar'
-    assert frame.start.timestamp == 4
-    assert frame.stop.timestamp == 5
-    assert frame.tags == []
-=======
     assert watson.frames[0].id == '1c006c6e6cc14c80ab22b51c857c0b06'
     assert watson.frames[0].project == 'foo'
     assert watson.frames[0].start.timestamp == 3
@@ -996,7 +948,6 @@
     assert watson.frames[1].start.timestamp == 4
     assert watson.frames[1].stop.timestamp == 5
     assert watson.frames[1].tags == []
->>>>>>> 13b782b3
 
 
 # projects
